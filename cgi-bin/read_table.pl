--- conflicted
+++ resolved
@@ -1297,22 +1297,6 @@
 		my @stems = ();
 		
 		# load all possible stems
-<<<<<<< HEAD
-	
-		my @stems;
-
-		if ($target_dictionary{$form}) {
-		
-		 	@stems = @{$target_dictionary{$form}};
-		 	
-		}
-		else {
-		
-			$stems[0] = $form;
-			
-		}
-	
-=======
 		# if the stem array doesn't exist, use the form
 
 		
@@ -1342,7 +1326,7 @@
 		
 		}
 				
->>>>>>> 043564c9
+
 		# retrieve corpus-wide frequency values for each stem
 	
 		my $freq_values;
@@ -1364,19 +1348,6 @@
 		
 		my @stems = ();
 	
-<<<<<<< HEAD
-		my @stems;
-
-		if ($source_dictionary{$form}) {
-		
-		 	@stems = @{$source_dictionary{$form}};
-		 	
-		}
-		else {
-		
-			$stems[0] = $form;
-			
-=======
 		unless ($modern == 1) {
 		
 			if ($source_dictionary{$form}) {	
@@ -1401,7 +1372,7 @@
 		
 			@stems = @{$stem_ref};
 		
->>>>>>> 043564c9
+
 		}
 	
 		# retrieve corpus-wide frequency values for each stem
