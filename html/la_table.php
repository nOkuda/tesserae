<?php
	$lang = array(
		'target' => 'la',
		'source' => 'la'
	);
	$selected = array(
		'target' => 'vergil.georgics.part.1',
		'source' => 'catullus.carmina'
	);
	$features = array(
		'word' => 'exact word',
		'stem' => 'lemma',
<<<<<<< HEAD
=======
		'syn'  => 'synonyms with lemmatization',
		'syn_lem'  => 'lemma + synonyms',		
>>>>>>> 67375660
		'3gr'  => 'character 3-gram'
	);
	$selected_feature = 'stem';
?>

<?php include "first.php"; ?>
<?php include "nav_search.php"; ?>

</div>
<div id="main">
	
	<h1>Latin Search</h1>
	
	<p>
		For explanations of advanced features, see the 
		<a href="<?php echo $url_html . '/help_advanced.php' ?>">Instructions</a> page.
	</p>
	

	<script src="<?php echo $url_html . '/tesserae.js' ?>"></script>

	<?php include "advanced.php"; ?>

</div>

<?php include "last.php"; ?>
<|MERGE_RESOLUTION|>--- conflicted
+++ resolved
@@ -10,11 +10,8 @@
 	$features = array(
 		'word' => 'exact word',
 		'stem' => 'lemma',
-<<<<<<< HEAD
-=======
-		'syn'  => 'synonyms with lemmatization',
-		'syn_lem'  => 'lemma + synonyms',		
->>>>>>> 67375660
+		'syn'  => 'synonym',
+		'syn_lem'  => 'lemma + synonym',		
 		'3gr'  => 'character 3-gram'
 	);
 	$selected_feature = 'stem';
