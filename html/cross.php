<?php
	$lang = array(
		'target' => 'la',
		'source' => 'grc'
	);
	$selected = array(
		'target' => 'vergil.aeneid.part.1',
		'source' => 'homer.iliad'
	);
	$features = array(
<<<<<<< HEAD
		'trans1' => 'parallel texts method',
		'trans2' => 'dictionary method'
=======
		'g_l' => 'Greek-Latin dictionary'
>>>>>>> 6c5183fb
	);
	$selected_feature = 'g_l';
?>

<?php include "first.php"; ?>
<?php include "nav_search.php"; ?>

</div>
<?php include "nav_lang.php"; ?>
<div id="main">
	
	<h1>Latin-Greek Search</h1>
	
	<p>
		To learn more about the Latin-Greek search method, visit the 
		<a href="http://tesserae.caset.buffalo.edu/blog/latin-greek-search-competing-methods/" target="_blank">blog</a>.<br>
				For explanations of advanced features, see the 
		<a href="<?php echo $url_html . '/help_advanced.php' ?>">Instructions</a> page.

	</p>	

	<script src="<?php echo $url_html . '/tesserae.js' ?>"></script>

	<?php include "advanced.php"; ?>

</div>

<?php include "last.php"; ?>
<|MERGE_RESOLUTION|>--- conflicted
+++ resolved
@@ -8,12 +8,7 @@
 		'source' => 'homer.iliad'
 	);
 	$features = array(
-<<<<<<< HEAD
-		'trans1' => 'parallel texts method',
-		'trans2' => 'dictionary method'
-=======
 		'g_l' => 'Greek-Latin dictionary'
->>>>>>> 6c5183fb
 	);
 	$selected_feature = 'g_l';
 ?>
