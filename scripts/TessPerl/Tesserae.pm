--- conflicted
+++ resolved
@@ -836,8 +836,6 @@
 
 		$list_out{$name} = $file_in;
 	}
-<<<<<<< HEAD
-
     #Remove erroneously added blank file names.
 
     for my $key (keys %list_out) {
@@ -845,16 +843,6 @@
             delete $list_out{$key};
         }
     }
-=======
-	
-	#Remove erroneously added blank file names.
-
-	for my $key (keys %list_out) {
-		unless ($key) {
-			delete $list_out{$key};
-		}
-	}
->>>>>>> 67375660
 
 	if ($opt{filenames}) {
 		
